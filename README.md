--- conflicted
+++ resolved
@@ -1,182 +1,178 @@
-# CHOICE - CHalmers nOIse CodE
-An aircraft noise prediction framework based on empirical and semi-empirical methods found in public literature. 
-The code is able to predict the noise at the source (aircraft) and at the certification points on the ground (so far for 2D propagation only).  
-
--------------------------------------------------------------------------------
-
-## How to install the library
- 
-<<<<<<< HEAD
-1. Download or clone the repository.
-=======
-1. Download or clone the repository 
->>>>>>> ccfa0883
-2. (Optional) Create and activate a virtual environment. The following commands can be used in Anaconda prompt:
-   ```
-   conda create -n env_choice python==3.8
-   conda activate env_choice
-   ```
-3. Navigate to the downloaded repository path (CHOICE library folder) and run the following commands in order to install all package requirements and dependencies:
-   ```
-   pip install -r requirements.txt
-   python setup.py install
-   ```
-
-## How to use CHOICE
-
-A sample script to run choice is provided in main.py. Below a step by step guide:
-
-1. Import the library:
-   ```
-   from choice import CHOICE
-   ```
-2. Set input file names and input and output folder path (absolute or relative). If they ar not provided, default names are used.
-   ```
-   #  Input files folder path
-   input_folder = 'Input/'
-   #  Output folder path and file type for noise source matrices
-   output_folder = 'Output/'
-   file_type = 'csv'
-   #  Specify input files
-   perf_file = 'performanceResults.txt'
-   weight_file = 'weightAircraft.txt'
-   noise_file = 'inputNoise.txt'
-   ```
-3. Instantiate a CHOICE object
-   ```
-   noise = CHOICE(input_folder, output_folder, perf_file, weight_file, noise_file, file_type)
-   ```
-4. Run choice
-   ```
-   noise.run_choice()
-   ```
-
-
-## Input files:
-
-The following files are required as input to CHOICE
-
-#### inputNoise.txt --> The noise study cases are defined
-- point: specify the noise certification point e.g. Approach, Cutback or Sideline
-- trajectory_performance: true/false. If set to true, files for trjectory data should be provided e.g. Approach_airframe_performnce.txt. If set to false a single point performance study is perfomed using the performanceResults.txt
-- use_trajectory_preparser: true/false. If set to true, the input trajectory performance files are processed to remove empty lines or zero velocity of aircraft at early or late points
-- generate_noise_sources: true/false. If set to true, a 3D matrix (frequencies x directivities x trajectory points) is generated for every noise component.
-- use_ground_reflection: true/false. If set to true, ground reflection is included in the propagation effects.
-- use_spherical_spreading: true/false. If set to true, spherical spreading is included in the propagation effects.
-- use_atmospheric_attenuation: true/false. If set to true, atmospheric absorption is included in the propagation effects.
-- use_suppression_factor: true/false. If set to true, noise suppression is applied on certain components. Values should be provided on a later instance.
-- no_engines: number of engines on the aircraft
-- type_nozzles: separate/mix. To define separate or mix exhaust nozzles.
-- modules: specify for which components to calculate, eg. Fan Lpc Comb Lpt cold_nozzle (Airframe is always included)
-- xmic: distance of microphone from the landing point, along the runway path 
-- ymic: microphone height from ground 
-- zmic: lateral distance from runway. 
-- dtIsa: deviation from ISA temperature.
-- aircraft_mass: mass of aircraft in kg
-- wing_area: wing area in m**2
-- wing_span: wing span in m
-- horizontal_tail_area: horizontal tail area in m**2
-- horizontal_tail_span: horizontal tail span in m
-- vertical_tail_area: vertical tail area in m**2
-- vertical_tail_span: vertical tail span m
-- jet_aircraft_coef: constant value (in dB) that should be added to the clean wing noise prediction. According to the litterature, it shoud be 0 for aerodynamically clean sailplanes, 6 for most jet aircraft and 8 for conventional low-speed aircraft.
-- noFlaps: number of flap elements.
-- flap_area: flap area of each flap element. If noFlaps = 1 the total flap area should be used.
-- flap_span: flap span of each flap element. If noFlaps = 1 the total flap span should be used.
-- flap_type: 1slot/2slot/3slot for single, double anf tripple slotted flaps respectively.
-- leading_edge_type: slat/flap for slats or leading edge flaps
-- LandingGear_vec: 0/1 for retracted or extended
-- noLG: number of landing gears
-- d_wheel: wheel diameter for each landing gear in m
-- d_strut: typical strut diameter for each landing gear in m
-- d_wire:  typical wire or hydraulic pipe diameter for each landing gear in m
-- Nwheels: number of wheels on each landing gear
-- Nstruts: number of main struts on each landing gear
-- comb_ign_nozzles: ignitted nozzles for SAC (Single Annular Combustor)
-- dac_nozzle_pattern: nozzle firing pattern for DAC (Dual Annular Combustor). Can be 40/30/22.5/20, see relevant literature for more information.
-- fan_distortion: 0/1 to not account or account for distortion at the fan
-- ff_distortion: 0/1 to not account or account for distortion at the fan
-- fuselage_fan: false/true if fuselage fan exists or doesn't exist
-- psi: airctaft pitch angle in rad. Only used whe trajectory_performance is false
-- defl_flap: flap deflection angle in rad
-- defl_slat: slat deflection angle in rad
-- fan_inlet_suppression: noise suppression constant for fan inlet
-- fan_dis_suppression: noise suppression constant for fan inlet
-- lpt_suppression: noise suppression constant for fan inlet
-
-#### weightAircraft.txt --> Engine sizing data. Metric system is used
-- GBX_ratio: gear box ratio. If the engine is direct driven, set this parameter to 1.0,
-- FanR1BDiaOuter: fan outer diameter
-- FanA2: fan annulus area
-- FanR1BNb: number of fan rotor blades.
-- FanRss: rotor stator spacing parameter. See the relevant literature for definition.
-- MtipFan: relative tip Mach number of fan in design point (typically the top-of-climb point during a flight mission). 
-- xnl: fan rotation speed in design point in rps
-- FanVsOgvNb: number of fan stator blades of
-- stages_LPC: number of LPC stages
-- r_compr: LPC radius
-- rh_compr: LPC hydraulic radius
-- RSS_compr: rotor stator spacing parameter
-- MtipLpc: relative tip Mach number of lpc in design point (typically the top-of-climb point during a flight mission). 
-- N_compr: number of rotor blades for first stage rotor.
-- S_compr: number of stator blades for first stage stator.
-- CombType: SAC/DAC, combustor type
-- maxNo_nozzles_dac: total number of fuel nozzles in DAC
-- A_comb_exit: combustor exit area
-- Deff_comb: exhaust nozzle exit plane effective diameter
-- Dhyd_comb: exhaust nozzle exit plane hydraulic diameter
-- Lc_comb: combustor nominal length
-- h_annulus_comb: annulus height at combustor exit
-- LptStgLastBNb: number of rotor at the last stage of the LPT---------------------------------
-- stages_LPT: number of LPT stages
-- LptStgLastDiaOuter: outer diameter of the last stage of the LPT
-- LptStgLastAExit: exit area of the last stage of the LPT
-- SRS: rotor stator spacing
-- A_core: core nozzle area
-- A_bypass: bypass nozzle are
-
-#### performanceResults.txt or trajectory performance files --> engine and aircraft performance data for every point
-
-Fan performance:
--	Mtip_fan: relative tip Mach number. In single point mode it is computed from inlet temperature, pressure mass flow area, diameter and rotational speed.
--	Mu_fan: blade Mach number. In single point mode it is computed from inlet temperature, pressure mass flow area, diameter and rotational speed.
--	xnl_fan: rotational speed in rps. 
--	dt_fan: stage temperature rise over fan rotor.
-- g1_fan: mass flow at fan face in kg/s.
-
-IPC/LPC performance:
--	Mtip_lpc: relative tip Mach number. In single point mode it is computed from inlet temperature, pressure mass flow area, diameter and rotational speed.
--	Mu_lpc: blade Mach number. In single point mode it is computed from inlet temperature, pressure mass flow area, diameter and rotational speed.
--	xnl_fan: rotational speed in rps.
--	dt_lpc: stage temperature rise over LPC rotor. In single point mode it is computed from a stage loading parameter (0.70 for non-geared and 0.45 for geared).
--	g1_lpc: mass flow at LPC in kg/s.
-
-Combustor performance:
-- P3: combustor inlet pressure in Pa
-- P4: combustor exit pressure in Pa
-- P7: turbine exit pressure in Pa
-- T3: combustor inlet temperature in K
-- T4: combustor exit temperature in K
-- T5: turbine exit temperature in K
-- W3: combustor inlet flow in kg/s
-
-LPT performance:
--	V_TR: relative tip speed of turbine last rotor in m/s
--	T_LPT_exit: turbine exhaust temperature in K
--	n_LPS: rotational speed in rps
--	m_core: mass flow in kg/s
--	Cax: axial velocity in m/s. In single point mode it is computed from the previous parameters and the LPT exit area.
-
-Jet performance:
-- dmdt_1_hot: mass flow rate of inner stream or circular jet in kg/s
-- dmdt_2_cold: mass flow rate of outer stream  in kg/s
-- v_1: nozzle exit flow velocity of inner stream or circular jet in m/s
-- v_2: nozzle exit flow velocity of outer stream in m/s
-- T_1: nozzle exit flow total temperature of inner stream or circular jet in K
-- T_2: nozzle exit flow total temperature of outer stream in K
-
-Airframe performance:
-- psi: aircraft pitch angle in rad
-- defl_flap: flap deflection angle in rad
-- defl_slat: slat deflection angle in rad
-- LandingGear: landing gear position, 0 or 1
+# CHOICE - CHalmers nOIse CodE
+An aircraft noise prediction framework based on empirical and semi-empirical methods found in public literature. 
+The code is able to predict the noise at the source (aircraft) and at the certification points on the ground (so far for 2D propagation only).  
+
+-------------------------------------------------------------------------------
+
+## How to install the library
+ 
+1. Download or clone the repository 
+2. (Optional) Create and activate a virtual environment. The following commands can be used in Anaconda prompt:
+   ```
+   conda create -n env_choice python==3.8
+   conda activate env_choice
+   ```
+3. Navigate to the downloaded repository path (CHOICE library folder) and run the following commands in order to install all package requirements and dependencies:
+   ```
+   pip install -r requirements.txt
+   python setup.py install
+   ```
+
+## How to use CHOICE
+
+A sample script to run choice is provided in main.py. Below a step by step guide:
+
+1. Import the library:
+   ```
+   from choice import CHOICE
+   ```
+2. Set input file names and input and output folder path (absolute or relative). If they ar not provided, default names are used.
+   ```
+   #  Input files folder path
+   input_folder = 'Input/'
+   #  Output folder path and file type for noise source matrices
+   output_folder = 'Output/'
+   file_type = 'csv'
+   #  Specify input files
+   perf_file = 'performanceResults.txt'
+   weight_file = 'weightAircraft.txt'
+   noise_file = 'inputNoise.txt'
+   ```
+3. Instantiate a CHOICE object
+   ```
+   noise = CHOICE(input_folder, output_folder, perf_file, weight_file, noise_file, file_type)
+   ```
+4. Run choice
+   ```
+   noise.run_choice()
+   ```
+
+
+## Input files:
+
+The following files are required as input to CHOICE
+
+#### inputNoise.txt --> The noise study cases are defined
+- point: specify the noise certification point e.g. Approach, Cutback or Sideline
+- trajectory_performance: true/false. If set to true, files for trjectory data should be provided e.g. Approach_airframe_performnce.txt. If set to false a single point performance study is perfomed using the performanceResults.txt
+- use_trajectory_preparser: true/false. If set to true, the input trajectory performance files are processed to remove empty lines or zero velocity of aircraft at early or late points
+- generate_noise_sources: true/false. If set to true, a 3D matrix (frequencies x directivities x trajectory points) is generated for every noise component.
+- use_ground_reflection: true/false. If set to true, ground reflection is included in the propagation effects.
+- use_spherical_spreading: true/false. If set to true, spherical spreading is included in the propagation effects.
+- use_atmospheric_attenuation: true/false. If set to true, atmospheric absorption is included in the propagation effects.
+- use_suppression_factor: true/false. If set to true, noise suppression is applied on certain components. Values should be provided on a later instance.
+- no_engines: number of engines on the aircraft
+- type_nozzles: separate/mix. To define separate or mix exhaust nozzles.
+- modules: specify for which components to calculate, eg. Fan Lpc Comb Lpt cold_nozzle (Airframe is always included)
+- xmic: distance of microphone from the landing point, along the runway path 
+- ymic: microphone height from ground 
+- zmic: lateral distance from runway. 
+- dtIsa: deviation from ISA temperature.
+- aircraft_mass: mass of aircraft in kg
+- wing_area: wing area in m**2
+- wing_span: wing span in m
+- horizontal_tail_area: horizontal tail area in m**2
+- horizontal_tail_span: horizontal tail span in m
+- vertical_tail_area: vertical tail area in m**2
+- vertical_tail_span: vertical tail span m
+- jet_aircraft_coef: constant value (in dB) that should be added to the clean wing noise prediction. According to the litterature, it shoud be 0 for aerodynamically clean sailplanes, 6 for most jet aircraft and 8 for conventional low-speed aircraft.
+- noFlaps: number of flap elements.
+- flap_area: flap area of each flap element. If noFlaps = 1 the total flap area should be used.
+- flap_span: flap span of each flap element. If noFlaps = 1 the total flap span should be used.
+- flap_type: 1slot/2slot/3slot for single, double anf tripple slotted flaps respectively.
+- leading_edge_type: slat/flap for slats or leading edge flaps
+- LandingGear_vec: 0/1 for retracted or extended
+- noLG: number of landing gears
+- d_wheel: wheel diameter for each landing gear in m
+- d_strut: typical strut diameter for each landing gear in m
+- d_wire:  typical wire or hydraulic pipe diameter for each landing gear in m
+- Nwheels: number of wheels on each landing gear
+- Nstruts: number of main struts on each landing gear
+- comb_ign_nozzles: ignitted nozzles for SAC (Single Annular Combustor)
+- dac_nozzle_pattern: nozzle firing pattern for DAC (Dual Annular Combustor). Can be 40/30/22.5/20, see relevant literature for more information.
+- fan_distortion: 0/1 to not account or account for distortion at the fan
+- ff_distortion: 0/1 to not account or account for distortion at the fan
+- fuselage_fan: false/true if fuselage fan exists or doesn't exist
+- psi: airctaft pitch angle in rad. Only used whe trajectory_performance is false
+- defl_flap: flap deflection angle in rad
+- defl_slat: slat deflection angle in rad
+- fan_inlet_suppression: noise suppression constant for fan inlet
+- fan_dis_suppression: noise suppression constant for fan inlet
+- lpt_suppression: noise suppression constant for fan inlet
+
+#### weightAircraft.txt --> Engine sizing data. Metric system is used
+- GBX_ratio: gear box ratio. If the engine is direct driven, set this parameter to 1.0,
+- FanR1BDiaOuter: fan outer diameter
+- FanA2: fan annulus area
+- FanR1BNb: number of fan rotor blades.
+- FanRss: rotor stator spacing parameter. See the relevant literature for definition.
+- MtipFan: relative tip Mach number of fan in design point (typically the top-of-climb point during a flight mission). 
+- xnl: fan rotation speed in design point in rps
+- FanVsOgvNb: number of fan stator blades of
+- stages_LPC: number of LPC stages
+- r_compr: LPC radius
+- rh_compr: LPC hydraulic radius
+- RSS_compr: rotor stator spacing parameter
+- MtipLpc: relative tip Mach number of lpc in design point (typically the top-of-climb point during a flight mission). 
+- N_compr: number of rotor blades for first stage rotor.
+- S_compr: number of stator blades for first stage stator.
+- CombType: SAC/DAC, combustor type
+- maxNo_nozzles_dac: total number of fuel nozzles in DAC
+- A_comb_exit: combustor exit area
+- Deff_comb: exhaust nozzle exit plane effective diameter
+- Dhyd_comb: exhaust nozzle exit plane hydraulic diameter
+- Lc_comb: combustor nominal length
+- h_annulus_comb: annulus height at combustor exit
+- LptStgLastBNb: number of rotor at the last stage of the LPT---------------------------------
+- stages_LPT: number of LPT stages
+- LptStgLastDiaOuter: outer diameter of the last stage of the LPT
+- LptStgLastAExit: exit area of the last stage of the LPT
+- SRS: rotor stator spacing
+- A_core: core nozzle area
+- A_bypass: bypass nozzle are
+
+#### performanceResults.txt or trajectory performance files --> engine and aircraft performance data for every point
+
+Fan performance:
+-	Mtip_fan: relative tip Mach number. In single point mode it is computed from inlet temperature, pressure mass flow area, diameter and rotational speed.
+-	Mu_fan: blade Mach number. In single point mode it is computed from inlet temperature, pressure mass flow area, diameter and rotational speed.
+-	xnl_fan: rotational speed in rps. 
+-	dt_fan: stage temperature rise over fan rotor.
+- g1_fan: mass flow at fan face in kg/s.
+
+IPC/LPC performance:
+-	Mtip_lpc: relative tip Mach number. In single point mode it is computed from inlet temperature, pressure mass flow area, diameter and rotational speed.
+-	Mu_lpc: blade Mach number. In single point mode it is computed from inlet temperature, pressure mass flow area, diameter and rotational speed.
+-	xnl_fan: rotational speed in rps.
+-	dt_lpc: stage temperature rise over LPC rotor. In single point mode it is computed from a stage loading parameter (0.70 for non-geared and 0.45 for geared).
+-	g1_lpc: mass flow at LPC in kg/s.
+
+Combustor performance:
+- P3: combustor inlet pressure in Pa
+- P4: combustor exit pressure in Pa
+- P7: turbine exit pressure in Pa
+- T3: combustor inlet temperature in K
+- T4: combustor exit temperature in K
+- T5: turbine exit temperature in K
+- W3: combustor inlet flow in kg/s
+
+LPT performance:
+-	V_TR: relative tip speed of turbine last rotor in m/s
+-	T_LPT_exit: turbine exhaust temperature in K
+-	n_LPS: rotational speed in rps
+-	m_core: mass flow in kg/s
+-	Cax: axial velocity in m/s. In single point mode it is computed from the previous parameters and the LPT exit area.
+
+Jet performance:
+- dmdt_1_hot: mass flow rate of inner stream or circular jet in kg/s
+- dmdt_2_cold: mass flow rate of outer stream  in kg/s
+- v_1: nozzle exit flow velocity of inner stream or circular jet in m/s
+- v_2: nozzle exit flow velocity of outer stream in m/s
+- T_1: nozzle exit flow total temperature of inner stream or circular jet in K
+- T_2: nozzle exit flow total temperature of outer stream in K
+
+Airframe performance:
+- psi: aircraft pitch angle in rad
+- defl_flap: flap deflection angle in rad
+- defl_slat: slat deflection angle in rad
+- LandingGear: landing gear position, 0 or 1